--- conflicted
+++ resolved
@@ -1,42 +1,6 @@
-local json = require 'json'
-local host = require 'host'
-local util = require 'util'
+
 local tests = require 'tests'
 
-local Quiet = false
-local RunArgs = {
-   N           = 16,
-   id          = "test",
-   CFL         = 0.4,
-   tmax        = 6.0,
-   noplot      = false,
-   eosfile     = "none", -- tabeos.h5
-   fluid       = "euler",
-   boundary    = "outflow",
-   advance     = "rk4",
-   riemann     = "hllc",
-   godunov     = "weno-split",
-   reconstruct = "weno5",
-   eos         = "gamma-law",
-   adgam       = 1.4
-}
-
-for k,v in pairs(cmdline.opts) do
-   if type(RunArgs[k]) == 'number' then
-      RunArgs[k] = tonumber(v)
-   else
-      RunArgs[k] = v
-   end
-end
-
-
-local function HandleErrors(Status, attempt)
-   return 0
-end
-
--- *****************************************************************************
--- Main driver, operates between checkpoints and then returns
--- .............................................................................
 function RunSimulation(CFL, EndTime)
 
    visual.open_window()
@@ -121,18 +85,7 @@
    end
 end
 
-local N = RunArgs.N
-local NumberOfGhosts = { rmhd=8, srhd=5, euler=5 }
 
-<<<<<<< HEAD
-set_domain({-0.5, -0.5, -0.5}, {0.5, 0.5, 0.5}, {N,N,N}, NumberOfGhosts[RunArgs.fluid], 7)
-set_fluid(RunArgs.fluid)
-set_eos(RunArgs.eos,RunArgs.adgam)
-set_boundary(RunArgs.boundary)
-set_advance(RunArgs.advance)
-set_riemann(RunArgs.riemann)
-set_godunov(RunArgs.godunov)
-=======
 --set_domain({-0.5, -0.5, -0.5}, {0.5, 0.5, 0.5}, {16,16,16}, 5, 7)
 set_domain({-0.5, -0.5}, {0.5, 0.5}, {64, 64}, 5, 3)
 set_fluid("euler")
@@ -141,6 +94,8 @@
 set_boundary("periodic")
 set_riemann("hllc")
 --set_advance("single")
->>>>>>> 946ef6c2
 
-RunSimulation(RunArgs.CFL, RunArgs.tmax)+set_advance("rk4")
+--set_godunov("plm-split")
+set_godunov("weno-split")
+RunSimulation(0.4, 6.0)
