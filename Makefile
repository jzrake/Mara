

include ../conf/mara.conf


SRC_C   = $(wildcard *.c)
SRC_CPP = $(wildcard *.cpp)
OBJ_C   = $(SRC_C:.c=.o)
OBJ_CPP = $(SRC_CPP:.cpp=.o)
MARA_I  = -I../include
MARA_A  = ../lib/libmara.a



default : $(MARA_A)

test :
	$(CXX) shen.cpp -o shen -D__MAIN__

%.o : %.c
	$(CC) $(CFLAGS) -c $<

%.o : %.cpp
	$(CC) $(CFLAGS) -c $<

fft_3d.o : fft_3d.c
	$(CC) $(CFLAGS) -c $< $(FFTW_I) -DFFT_FFTW

<<<<<<< HEAD
=======
lua_vis.o : lua_vis.c
	$(CC) $(CFLAGS) -c $< $(MARA_I) -std=c99

>>>>>>> 7f5df15f
luaU.o : luaU.c
	$(CC) $(CFLAGS) -c $< $(MARA_I) -std=c99

lua_fft.o : lua_fft.cpp
	$(CC) $(CFLAGS) -c $< $(FFTW_I) $(MARA_I) -DFFT_FFTW

lua_h5.o : lua_h5.c
	$(CC) $(CFLAGS) -c $< $(HDF5_I) $(MARA_I)

h5ser.o : h5ser.c
	$(CC) $(CFLAGS) -c $< $(HDF5_I)

h5mpi.o : h5mpi.c
	$(CC) $(CFLAGS) -c $< $(HDF5_I)

mara_io.o : mara_io.c
	$(CC) $(CFLAGS) -c $< $(HDF5_I)

histogram.o : histogram.cpp
	$(CC) $(CFLAGS) -c $< $(HDF5_I)

mara_mpi.o : mara_mpi.c
	$(CC) $(CFLAGS) -c $< $(MARA_I)

measure.o : measure.cpp
	$(CC) $(CFLAGS) -c $< $(MARA_I)

mara.o : mara.cpp
	$(CC) $(CFLAGS) -c $< $(MARA_I)

$(MARA_A) : $(OBJ_C) $(OBJ_CPP)
	$(AR) $@ $?

clean :
	rm -f $(MARA_A) $(OBJ_C) $(OBJ_CPP)<|MERGE_RESOLUTION|>--- conflicted
+++ resolved
@@ -26,12 +26,9 @@
 fft_3d.o : fft_3d.c
 	$(CC) $(CFLAGS) -c $< $(FFTW_I) -DFFT_FFTW
 
-<<<<<<< HEAD
-=======
 lua_vis.o : lua_vis.c
 	$(CC) $(CFLAGS) -c $< $(MARA_I) -std=c99
 
->>>>>>> 7f5df15f
 luaU.o : luaU.c
 	$(CC) $(CFLAGS) -c $< $(MARA_I) -std=c99
 
