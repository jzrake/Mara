--- conflicted
+++ resolved
@@ -59,10 +59,7 @@
   static int luaC_read_prim(lua_State *L);
   static int luaC_write_prim(lua_State *L);
   static int luaC_get_prim(lua_State *L);
-<<<<<<< HEAD
-=======
   static int luaC_prim_at_point(lua_State *L);
->>>>>>> f55b4ee6
   static int luaC_get_timestep(lua_State *L);
   static int luaC_streamline(lua_State *L);
 
@@ -116,10 +113,6 @@
   int luaopen_lunum(lua_State *L);
 }
 
-<<<<<<< HEAD
-
-=======
->>>>>>> f55b4ee6
 static void mara_prim_io(lua_State *L, char mode);
 static MaraApplication *Mara;
 
@@ -267,10 +260,7 @@
   lua_register(L, "read_prim"    , luaC_read_prim);
   lua_register(L, "write_prim"   , luaC_write_prim);
   lua_register(L, "write_ppm"    , luaC_write_ppm);
-<<<<<<< HEAD
-=======
   lua_register(L, "prim_at_point", luaC_prim_at_point);
->>>>>>> f55b4ee6
   lua_register(L, "get_prim"     , luaC_get_prim);
   lua_register(L, "get_timestep" , luaC_get_timestep);
   lua_register(L, "streamline"   , luaC_streamline);
@@ -851,8 +841,6 @@
   return 0;
 }
 
-<<<<<<< HEAD
-=======
 int luaC_prim_at_point(lua_State *L)
 {
   const double *r1 = luaU_checkarray(L, 1);
@@ -946,7 +934,6 @@
 }
 
 
->>>>>>> f55b4ee6
 int luaC_get_prim(lua_State *L)
 {
   ValarrayManager M(Mara->domain->aug_shape(), Mara->domain->get_Nq());
