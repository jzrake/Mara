


#include "config.h"
#include "lualib.h"
#if (__MARA_USE_HDF5)

#include <stdlib.h>
#include <string.h>
#include <hdf5.h>

<<<<<<< HEAD
#include "lauxlib.h"
#include "luaU.h"

=======
#include "lunum.h"
>>>>>>> f55b4ee6

static int luaC_h5_read_string(lua_State *L);
static int luaC_h5_write_string(lua_State *L);
static int luaC_h5_read_numeric_table(lua_State *L);
static int luaC_h5_write_numeric_table(lua_State *L);
static int luaC_h5_read_array(lua_State *L);
static int luaC_h5_write_array(lua_State *L);
static int luaC_h5_open_file(lua_State *L);
static int luaC_h5_open_file(lua_State *L);
static int luaC_h5_close_file(lua_State *L);
static int luaC_h5_open_group(lua_State *L);
static int luaC_h5_close_group(lua_State *L);
static int luaC_h5_get_nsets(lua_State *L);
static int luaC_h5_get_ndims(lua_State *L);


static hid_t PresentFile = 0;
static hid_t PresentGroup = 0;

static lua_State *Lua = NULL;

static herr_t group_to_lua_table(hid_t loc_id, const char *name, void *opdata)
{
  double v;

  hid_t fspc = H5Screate(H5S_SCALAR);
  hid_t dset = H5Dopen(PresentGroup, name, H5P_DEFAULT);
  H5Dread(dset, H5T_NATIVE_DOUBLE, fspc, fspc, H5P_DEFAULT, &v);
  H5Dclose(dset);

  lua_pushstring(Lua, name);
  lua_pushnumber(Lua, v);
  lua_settable(Lua, -3);

  H5Sclose(fspc);
  return 0;
}

static herr_t group_nelem(hid_t loc_id, const char *name, void *opdata)
{
  const int n = lua_tonumber(Lua, -1);
  lua_pop(Lua, 1);
  lua_pushnumber(Lua, n+1);
  return 0;
}

void lua_h5_load(lua_State *L)
{
  lua_register(L, "h5_read_string"        , luaC_h5_read_string);
  lua_register(L, "h5_write_string"       , luaC_h5_write_string);
  lua_register(L, "h5_read_numeric_table" , luaC_h5_read_numeric_table);
  lua_register(L, "h5_write_numeric_table", luaC_h5_write_numeric_table);
  lua_register(L, "h5_read_array"         , luaC_h5_read_array);
  lua_register(L, "h5_write_array"        , luaC_h5_write_array);
  lua_register(L, "h5_open_file"          , luaC_h5_open_file);
  lua_register(L, "h5_close_file"         , luaC_h5_close_file);
  lua_register(L, "h5_open_group"         , luaC_h5_open_group);
  lua_register(L, "h5_close_group"        , luaC_h5_close_group);
  lua_register(L, "h5_get_nsets"          , luaC_h5_get_nsets);
  lua_register(L, "h5_get_ndims"          , luaC_h5_get_ndims);
}

int luaC_h5_read_string(lua_State *L)
{
  const char *dsetnm = luaL_checkstring(L, 1);

  if (!PresentFile) {
    printf("[hdf5] error: no open file.\n");
    return 0;
  }

  hid_t dset = H5Dopen(PresentFile, dsetnm, H5P_DEFAULT);
  hid_t fspc = H5Dget_space(dset);
  hid_t strn = H5Dget_type(dset);
  hsize_t msize = H5Tget_size(strn);

  char *string = (char*) malloc(msize*sizeof(char));

  H5Dread(dset, strn, fspc, fspc, H5P_DEFAULT, string);
  string[msize] = '\0'; // Make sure to null-terminate the string
  lua_pushstring(L, string);

  H5Tclose(strn);
  H5Sclose(fspc);
  H5Dclose(dset);
  free(string);

  return 1;
}

int luaC_h5_write_string(lua_State *L)
{
  const char *dsetnm = luaL_checkstring(L, 1);
  const char *string = luaL_checkstring(L, 2);

  if (!PresentFile) {
    printf("[hdf5] error: no open file.\n");
    return 0;
  }

  hsize_t size = strlen(string);
  hid_t fspc = H5Screate(H5S_SCALAR);
  hid_t strn = H5Tcopy(H5T_C_S1);
  H5Tset_size(strn, size);

  hid_t dset = H5Dcreate(PresentFile, dsetnm, strn, fspc,
                         H5P_DEFAULT, H5P_DEFAULT, H5P_DEFAULT);
  H5Dwrite(dset, strn, fspc, fspc, H5P_DEFAULT, string);
  H5Dclose(dset);
  H5Tclose(strn);
  H5Sclose(fspc);

  return 0;
}

int luaC_h5_open_file(lua_State *L)
{
  const char *fname = luaL_checkstring(L, 1);
  const char *mode  = luaL_checkstring(L, 2);

  if (PresentFile) {
    H5Fclose(PresentFile);
    PresentFile = 0;
  }

  if (strcmp(mode, "w") == 0) {
    printf("[hdf5] creating file %s\n", fname);
    PresentFile = H5Fcreate(fname, H5F_ACC_TRUNC, H5P_DEFAULT, H5P_DEFAULT);
  }
  else if ((strcmp(mode, "r+") == 0)) {
    printf("[hdf5] opening file %s\n", fname);
    PresentFile = H5Fopen(fname, H5F_ACC_RDWR, H5P_DEFAULT);
  }
  else if ((strcmp(mode, "r") == 0)) {
    printf("[hdf5] opening file %s\n", fname);
    PresentFile = H5Fopen(fname, H5F_ACC_RDONLY, H5P_DEFAULT);
  }
  else {
    printf("[hdf5] error: invalid file access mode '%s'\n", mode);
  }
  return 0;
}

int luaC_h5_close_file(lua_State *L)
{
  if (PresentFile) {
    H5Fclose(PresentFile);
    PresentFile = 0;
    printf("[hdf5] closing file\n");
  }
  else {
    printf("[hdf5] no open file to close\n");
  }
  return 0;
}

int luaC_h5_open_group(lua_State *L)
{
  const char *gname = luaL_checkstring(L, 1);
  const char *mode  = luaL_checkstring(L, 2);

  hid_t grp = 0;

  if (!PresentFile) {
    printf("[hdf5] error: need an open file to open group\n");
  }
  else if (strcmp(mode, "w") == 0) {
    if (H5Lexists(PresentFile, gname, H5P_DEFAULT)) {
      H5Ldelete(PresentFile, gname, H5P_DEFAULT);
    }
    grp = H5Gcreate(PresentFile, gname, H5P_DEFAULT, H5P_DEFAULT, H5P_DEFAULT);
  }
  else if (strcmp(mode, "r+") == 0) {
    if (H5Lexists(PresentFile, gname, H5P_DEFAULT)) {
      grp = H5Gopen(PresentFile, gname, H5P_DEFAULT);
    }
    else {
      grp = H5Gcreate(PresentFile, gname, H5P_DEFAULT, H5P_DEFAULT, H5P_DEFAULT);
    }
  }
  else {
    printf("[hdf5] error: invalid group access mode '%s'\n", mode);
  }

  lua_pushnumber(L, grp);
  return 1;
}

int luaC_h5_close_group(lua_State *L)
{
  const hid_t grp = luaL_checkinteger(L, 1);
  H5Gclose(grp);
  return 0;
}

int luaC_h5_write_numeric_table(lua_State *L)
{
  const char *gname = luaL_checkstring(L, 1);

  if (!PresentFile) {
    printf("[hdf5] error: no open file.\n");
    return 0;
  }
  hid_t grp = H5Gcreate(PresentFile, gname, H5P_DEFAULT, H5P_DEFAULT, H5P_DEFAULT);
  hid_t fspc = H5Screate(H5S_SCALAR);

  lua_pushnil(L);

  while (lua_next(L, 2) != 0) {

    if (lua_type(L, -2) != LUA_TSTRING) {
      printf("[hdf5] error: all keys must be strings.\n");
      return 0;
    }
    if (lua_type(L, -1) != LUA_TNUMBER) {
      printf("[hdf5] error: all values must be numbers.\n");
      return 0;
    }

    const double v = lua_tonumber(L, -1);
    hid_t dset = H5Dcreate(grp, lua_tostring(L, -2), H5T_NATIVE_DOUBLE, fspc,
			   H5P_DEFAULT, H5P_DEFAULT, H5P_DEFAULT);
    H5Dwrite(dset, H5T_NATIVE_DOUBLE, fspc, fspc, H5P_DEFAULT, &v);
    H5Dclose(dset);

    lua_pop(L, 1);
  }

  H5Sclose(fspc);
  H5Gclose(grp);
  return 0;
}

int luaC_h5_read_array(lua_State *L)
{
  const char *dsetnm = luaL_checkstring(L, 1);

  if (!PresentFile) {
    printf("[hdf5] error: no open file.\n");
    return 0;
  }

  hid_t dset = H5Dopen(PresentFile, dsetnm, H5P_DEFAULT);
  hid_t fspc = H5Dget_space(dset);
  size_t Nd  = H5Sget_simple_extent_ndims(fspc);
  hsize_t *dims = (hsize_t*) malloc(Nd*sizeof(hsize_t));
  int *dims_int =     (int*) malloc(Nd*sizeof(int));

  H5Sget_simple_extent_dims(fspc, dims, NULL);

  int i, ntot=1;
  for (i=0; i<Nd; ++i) {
    dims_int[i] = dims[i];
    ntot *= dims[i];
  }

  double *data = (double*) malloc(ntot * sizeof(double));
  H5Dread(dset, H5T_NATIVE_DOUBLE, fspc, fspc, H5P_DEFAULT, data);
  luaU_pusharray_wshape(L, data, dims_int, Nd);

  H5Sclose(fspc);
  H5Dclose(dset);
  free(data);

  return 1;
}

int luaC_h5_write_array(lua_State *L)
{
  const char *dsetnm = luaL_checkstring(L, 1);
  struct Array *A = lunum_checkarray1(L, 2);
  int i;

  if (!PresentFile) {
    printf("[hdf5] error: no open file.\n");
    return 0;
  }
  if (A->dtype != ARRAY_TYPE_DOUBLE) {
    luaL_error(L, "[hdf5] only double arrays can be written");
  }

  int ndims = A->ndims;
  hsize_t *sizes = (hsize_t*) malloc(ndims*sizeof(hsize_t));

  for (i=0; i<ndims; ++i) {
    sizes[i] = A->shape[i];
  }
  hid_t fspc = H5Screate_simple(ndims, sizes, H5P_DEFAULT);
  hid_t dset = H5Dcreate(PresentFile, dsetnm, H5T_NATIVE_DOUBLE, fspc,
                         H5P_DEFAULT, H5P_DEFAULT, H5P_DEFAULT);

  H5Dwrite(dset, H5T_NATIVE_DOUBLE, fspc, fspc, H5P_DEFAULT, A->data);
  H5Dclose(dset);
  H5Sclose(fspc);
  free(sizes);

  return 0;
}

int luaC_h5_read_numeric_table(lua_State *L)
{
  const char *gname = luaL_checkstring(L, 1);

  if (!PresentFile) {
    printf("[hdf5] error: no open file.\n");
    return 0;
  }

  Lua = L;
  lua_newtable(L);

  PresentGroup = H5Gopen(PresentFile, gname, H5P_DEFAULT);
  H5Giterate(PresentGroup, ".", NULL, group_to_lua_table, NULL);
  H5Gclose(PresentGroup);

  Lua = NULL;
  return 1;
}

int luaC_h5_get_nsets(lua_State *L)
{
  const char *gname = luaL_checkstring(L, 1);

  if (!PresentFile) {
    printf("[hdf5] error: no open file.\n");
    return 0;
  }

  Lua = L;
  lua_pushnumber(L, 0);

  PresentGroup = H5Gopen(PresentFile, gname, H5P_DEFAULT);
  H5Giterate(PresentGroup, ".", NULL, group_nelem, NULL);
  H5Gclose(PresentGroup);

  Lua = NULL;
  return 1;
}

int luaC_h5_get_ndims(lua_State *L)
{
  const char *dsetnm = luaL_checkstring(L, 1);

  if (!PresentFile) {
    printf("[hdf5] error: no open file.\n");
    return 0;
  }

  hid_t dset = H5Dopen(PresentFile, dsetnm, H5P_DEFAULT);
  hid_t fspc = H5Dget_space(dset);
  size_t Nd  = H5Sget_simple_extent_ndims(fspc);
  hsize_t *dims = (hsize_t*) malloc(Nd*sizeof(hsize_t));
  int *dims_int =     (int*) malloc(Nd*sizeof(int));

  H5Sget_simple_extent_dims(fspc, dims, NULL);

  int i;
  for (i=0; i<Nd; ++i) {
    dims_int[i] = dims[i];
  }
  luaU_pusharray_i(L, dims_int, Nd);

  H5Sclose(fspc);
  H5Dclose(dset);
  free(dims);
  free(dims_int);

  return 1;
}


#else
void lua_h5_load(lua_State *L) { }
#endif // __MARA_USE_HDF5<|MERGE_RESOLUTION|>--- conflicted
+++ resolved
@@ -9,13 +9,10 @@
 #include <string.h>
 #include <hdf5.h>
 
-<<<<<<< HEAD
 #include "lauxlib.h"
 #include "luaU.h"
-
-=======
 #include "lunum.h"
->>>>>>> f55b4ee6
+
 
 static int luaC_h5_read_string(lua_State *L);
 static int luaC_h5_write_string(lua_State *L);
